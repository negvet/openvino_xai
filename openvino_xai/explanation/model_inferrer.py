--- conflicted
+++ resolved
@@ -38,16 +38,6 @@
     """
 
     def __init__(
-<<<<<<< HEAD
-            self,
-            model: ov.Model,
-            input_size: Optional[Tuple[int, int]] = None,
-            change_channel_order: bool = False,
-            mean: Optional[Union[np.ndarray, List[float]]] = None,
-            std: Optional[Union[np.ndarray, List[float]]] = None,
-            activation: ActivationType = ActivationType.SOFTMAX,
-            output_name: Optional[str] = None,
-=======
         self,
         model: ov.Model,
         input_size: Tuple[int, int] = (224, 224),
@@ -56,7 +46,6 @@
         std: Optional[Union[np.ndarray, List[float]]] = None,
         activation: ActivationType = ActivationType.SOFTMAX,
         output_name: Optional[str] = None,
->>>>>>> 3cc2dff6
     ):
         self.compiled_model = ov.Core().compile_model(model, "CPU")
         self.has_xai = has_xai(model)
