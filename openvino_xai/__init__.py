--- conflicted
+++ resolved
@@ -6,10 +6,6 @@
 
 
 from .insertion import insert_xai
-<<<<<<< HEAD
-=======
-from .explanation import explain
->>>>>>> acc3c799
 
 __all__ = [
     "insert_xai",
